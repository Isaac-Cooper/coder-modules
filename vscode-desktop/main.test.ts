import { describe, expect, it } from "bun:test";
import {
  executeScriptInContainer,
  runTerraformApply,
  runTerraformInit,
  testRequiredVariables,
} from "../test";

describe("vscode-desktop", async () => {
  await runTerraformInit(import.meta.dir);

  testRequiredVariables(import.meta.dir, {
    agent_id: "foo",
  });

  it("default output", async () => {
    const state = await runTerraformApply(import.meta.dir, {
      agent_id: "foo",
    });
    expect(state.outputs.vscode_url.value).toBe(
      "vscode://coder.coder-remote/open?owner=default&workspace=default&url=https://mydeployment.coder.com&token=$SESSION_TOKEN",
    );

<<<<<<< HEAD
    const resources = state.resources;
    expect(resources[1].instances[0].attributes.order).toBeNull();
=======
    const coder_app = state.resources.find(
      (res) => res.type == "coder_app" && res.name == "vscode",
    );
    expect(coder_app).not.toBeNull();
    expect(coder_app.instances.length).toBe(1);
    expect(coder_app.instances[0].attributes.order).toBeNull();
  });

  it("adds folder", async () => {
    const state = await runTerraformApply(import.meta.dir, {
      agent_id: "foo",
      folder: "/foo/bar",
    });
    expect(state.outputs.vscode_url.value).toBe(
      "vscode://coder.coder-remote/open?owner=default&workspace=default&folder=/foo/bar&url=https://mydeployment.coder.com&token=$SESSION_TOKEN",
    );
  });

  it("adds folder and open_recent", async () => {
    const state = await runTerraformApply(import.meta.dir, {
      agent_id: "foo",
      folder: "/foo/bar",
      open_recent: true,
    });
    expect(state.outputs.vscode_url.value).toBe(
      "vscode://coder.coder-remote/open?owner=default&workspace=default&folder=/foo/bar&openRecent&url=https://mydeployment.coder.com&token=$SESSION_TOKEN",
    );
  });

  it("adds folder but not open_recent", async () => {
    const state = await runTerraformApply(import.meta.dir, {
      agent_id: "foo",
      folder: "/foo/bar",
      openRecent: false,
    });
    expect(state.outputs.vscode_url.value).toBe(
      "vscode://coder.coder-remote/open?owner=default&workspace=default&folder=/foo/bar&url=https://mydeployment.coder.com&token=$SESSION_TOKEN",
    );
  });

  it("adds open_recent", async () => {
    const state = await runTerraformApply(import.meta.dir, {
      agent_id: "foo",
      open_recent: true,
    });
    expect(state.outputs.vscode_url.value).toBe(
      "vscode://coder.coder-remote/open?owner=default&workspace=default&openRecent&url=https://mydeployment.coder.com&token=$SESSION_TOKEN",
    );
>>>>>>> 45456ab3
  });

  it("expect order to be set", async () => {
    const state = await runTerraformApply(import.meta.dir, {
      agent_id: "foo",
      order: "22",
    });

<<<<<<< HEAD
    const resources = state.resources;
    expect(resources[1].instances[0].attributes.order).toBe(22);
=======
    const coder_app = state.resources.find(
      (res) => res.type == "coder_app" && res.name == "vscode",
    );
    expect(coder_app).not.toBeNull();
    expect(coder_app.instances.length).toBe(1);
    expect(coder_app.instances[0].attributes.order).toBe(22);
>>>>>>> 45456ab3
  });
});<|MERGE_RESOLUTION|>--- conflicted
+++ resolved
@@ -21,10 +21,6 @@
       "vscode://coder.coder-remote/open?owner=default&workspace=default&url=https://mydeployment.coder.com&token=$SESSION_TOKEN",
     );
 
-<<<<<<< HEAD
-    const resources = state.resources;
-    expect(resources[1].instances[0].attributes.order).toBeNull();
-=======
     const coder_app = state.resources.find(
       (res) => res.type == "coder_app" && res.name == "vscode",
     );
@@ -47,7 +43,7 @@
     const state = await runTerraformApply(import.meta.dir, {
       agent_id: "foo",
       folder: "/foo/bar",
-      open_recent: true,
+      open_recent: "true",
     });
     expect(state.outputs.vscode_url.value).toBe(
       "vscode://coder.coder-remote/open?owner=default&workspace=default&folder=/foo/bar&openRecent&url=https://mydeployment.coder.com&token=$SESSION_TOKEN",
@@ -58,7 +54,7 @@
     const state = await runTerraformApply(import.meta.dir, {
       agent_id: "foo",
       folder: "/foo/bar",
-      openRecent: false,
+      openRecent: "false",
     });
     expect(state.outputs.vscode_url.value).toBe(
       "vscode://coder.coder-remote/open?owner=default&workspace=default&folder=/foo/bar&url=https://mydeployment.coder.com&token=$SESSION_TOKEN",
@@ -68,12 +64,11 @@
   it("adds open_recent", async () => {
     const state = await runTerraformApply(import.meta.dir, {
       agent_id: "foo",
-      open_recent: true,
+      open_recent: "true",
     });
     expect(state.outputs.vscode_url.value).toBe(
       "vscode://coder.coder-remote/open?owner=default&workspace=default&openRecent&url=https://mydeployment.coder.com&token=$SESSION_TOKEN",
     );
->>>>>>> 45456ab3
   });
 
   it("expect order to be set", async () => {
@@ -82,16 +77,11 @@
       order: "22",
     });
 
-<<<<<<< HEAD
-    const resources = state.resources;
-    expect(resources[1].instances[0].attributes.order).toBe(22);
-=======
     const coder_app = state.resources.find(
       (res) => res.type == "coder_app" && res.name == "vscode",
     );
     expect(coder_app).not.toBeNull();
     expect(coder_app.instances.length).toBe(1);
     expect(coder_app.instances[0].attributes.order).toBe(22);
->>>>>>> 45456ab3
   });
 });