import { readableStreamToText, spawn } from "bun";
import { afterEach, expect, it } from "bun:test";
import { readFile, unlink } from "fs/promises";

export const runContainer = async (
  image: string,
  init = "sleep infinity",
): Promise<string> => {
  const proc = spawn([
    "docker",
    "run",
    "--rm",
    "-d",
    "--label",
    "modules-test=true",
    "--network",
    "host",
    "--entrypoint",
    "sh",
    image,
    "-c",
    init,
  ]);
  let containerID = await readableStreamToText(proc.stdout);
  const exitCode = await proc.exited;
  if (exitCode !== 0) {
    throw new Error(containerID);
  }
  return containerID.trim();
};

/**
 * Finds the only "coder_script" resource in the given state and runs it in a
 * container.
 */
export const executeScriptInContainer = async (
  state: TerraformState,
  image: string,
  shell: string = "sh",
): Promise<{
  exitCode: number;
  stdout: string[];
  stderr: string[];
}> => {
  const instance = findResourceInstance(state, "coder_script");
  const id = await runContainer(image);
  const resp = await execContainer(id, [shell, "-c", instance.script]);
  const stdout = resp.stdout.trim().split("\n");
  const stderr = resp.stderr.trim().split("\n");
  return {
    exitCode: resp.exitCode,
    stdout,
    stderr,
  };
};

export const execContainer = async (
  id: string,
  cmd: string[],
): Promise<{
  exitCode: number;
  stderr: string;
  stdout: string;
}> => {
  const proc = spawn(["docker", "exec", id, ...cmd], {
    stderr: "pipe",
    stdout: "pipe",
  });
  const [stderr, stdout] = await Promise.all([
    readableStreamToText(proc.stderr),
    readableStreamToText(proc.stdout),
  ]);
  const exitCode = await proc.exited;
  return {
    exitCode,
    stderr,
    stdout,
  };
};

type TerraformStateResource = {
  type: string;
  name: string;
  provider: string;
  instances: [{ attributes: Record<string, any> }];
};

export interface TerraformState {
  outputs: {
    [key: string]: {
      type: string;
      value: any;
    };
  };

  resources: [TerraformStateResource, ...TerraformStateResource[]];
}

export interface CoderScriptAttributes {
  script: string;
  agent_id: string;
  url: string;
}

/**
 * finds the first instance of the given resource type in the given state. If
 * name is specified, it will only find the instance with the given name.
 */
export const findResourceInstance = <T extends string>(
  state: TerraformState,
  type: T,
  name?: string,
  // if type is "coder_script" return CoderScriptAttributes
): T extends "coder_script"
  ? CoderScriptAttributes
  : Record<string, string> => {
  const resource = state.resources.find(
    (resource) =>
      resource.type === type && (name ? resource.name === name : true),
  );
  if (!resource) {
    throw new Error(`Resource ${type} not found`);
  }
  if (resource.instances.length !== 1) {
    throw new Error(
      `Resource ${type} has ${resource.instances.length} instances`,
    );
  }
  return resource.instances[0].attributes as any;
};

/**
 * Creates a test-case for each variable provided and ensures that the apply
 * fails without it.
 */
export const testRequiredVariables = <TVars extends Record<string, string>>(
  dir: string,
  vars: TVars,
) => {
  // Ensures that all required variables are provided.
  it("required variables", async () => {
    await runTerraformApply(dir, vars);
  });
  const varNames = Object.keys(vars);
  varNames.forEach((varName) => {
    // Ensures that every variable provided is required!
    it("missing variable " + varName, async () => {
      const localVars = {};
      varNames.forEach((otherVarName) => {
        if (otherVarName !== varName) {
          localVars[otherVarName] = vars[otherVarName];
        }
      });
      try {
        await runTerraformApply(dir, localVars);
      } catch (ex) {
        expect(ex.message).toContain(
          `input variable \"${varName}\" is not set`,
        );
        return;
      }
      throw new Error(`${varName} is not a required variable!`);
    });
  });
};

/**
 * Runs terraform apply in the given directory with the given variables. It is
 * fine to run in parallel with other instances of this function, as it uses a
 * random state file.
 */
export const runTerraformApply = async <
  TVars extends Readonly<Record<string, string>>,
>(
  dir: string,
<<<<<<< HEAD
  vars: TVars,
=======
  vars: Record<string, string>,
  env: Record<string, string> = {},
>>>>>>> 45456ab3
): Promise<TerraformState> => {
  const stateFile = `${dir}/${crypto.randomUUID()}.tfstate`;
  Object.keys(vars).forEach((key) => (env[`TF_VAR_${key}`] = vars[key]));
  const proc = spawn(
    [
      "terraform",
      "apply",
      "-compact-warnings",
      "-input=false",
      "-auto-approve",
      "-state",
      "-no-color",
      stateFile,
    ],
    {
      cwd: dir,
      env,
      stderr: "pipe",
      stdout: "pipe",
    },
  );
  const text = await readableStreamToText(proc.stderr);
  const exitCode = await proc.exited;
  if (exitCode !== 0) {
    throw new Error(text);
  }
  const content = await readFile(stateFile, "utf8");
  await unlink(stateFile);
  return JSON.parse(content);
};

/**
 * Runs terraform init in the given directory.
 */
export const runTerraformInit = async (dir: string) => {
  const proc = spawn(["terraform", "init"], {
    cwd: dir,
  });
  const text = await readableStreamToText(proc.stdout);
  const exitCode = await proc.exited;
  if (exitCode !== 0) {
    throw new Error(text);
  }
};

export const createJSONResponse = (obj: object, statusCode = 200): Response => {
  return new Response(JSON.stringify(obj), {
    headers: {
      "Content-Type": "application/json",
    },
    status: statusCode,
<<<<<<< HEAD
  });
=======
  })
}

export const writeCoder = async (id: string, script: string) => {
  const exec = await execContainer(id, [
    "sh",
    "-c",
    `echo '${script}' > /usr/bin/coder && chmod +x /usr/bin/coder`,
  ]);
  expect(exec.exitCode).toBe(0);
>>>>>>> 45456ab3
};<|MERGE_RESOLUTION|>--- conflicted
+++ resolved
@@ -78,6 +78,14 @@
   };
 };
 
+type JsonValue =
+  | string
+  | number
+  | boolean
+  | null
+  | JsonValue[]
+  | { [key: string]: JsonValue };
+
 type TerraformStateResource = {
   type: string;
   name: string;
@@ -170,18 +178,19 @@
  * random state file.
  */
 export const runTerraformApply = async <
-  TVars extends Readonly<Record<string, string>>,
+  TVars extends Readonly<Record<string, string | boolean>>,
 >(
   dir: string,
-<<<<<<< HEAD
   vars: TVars,
-=======
-  vars: Record<string, string>,
-  env: Record<string, string> = {},
->>>>>>> 45456ab3
+  env?: Record<string, string>,
 ): Promise<TerraformState> => {
   const stateFile = `${dir}/${crypto.randomUUID()}.tfstate`;
-  Object.keys(vars).forEach((key) => (env[`TF_VAR_${key}`] = vars[key]));
+
+  const combinedEnv = env === undefined ? {} : { ...env };
+  for (const [key, value] of Object.entries(vars)) {
+    combinedEnv[`TF_VAR_${key}`] = String(value);
+  }
+
   const proc = spawn(
     [
       "terraform",
@@ -195,16 +204,18 @@
     ],
     {
       cwd: dir,
-      env,
+      env: combinedEnv,
       stderr: "pipe",
       stdout: "pipe",
     },
   );
+
   const text = await readableStreamToText(proc.stderr);
   const exitCode = await proc.exited;
   if (exitCode !== 0) {
     throw new Error(text);
   }
+
   const content = await readFile(stateFile, "utf8");
   await unlink(stateFile);
   return JSON.parse(content);
@@ -230,11 +241,8 @@
       "Content-Type": "application/json",
     },
     status: statusCode,
-<<<<<<< HEAD
-  });
-=======
-  })
-}
+  });
+};
 
 export const writeCoder = async (id: string, script: string) => {
   const exec = await execContainer(id, [
@@ -243,5 +251,4 @@
     `echo '${script}' > /usr/bin/coder && chmod +x /usr/bin/coder`,
   ]);
   expect(exec.exitCode).toBe(0);
->>>>>>> 45456ab3
 };